import os
import chess
import chess.xboard
import chess.uci
import backoff
import math
import subprocess

@backoff.on_exception(backoff.expo, BaseException, max_time=120)
def create_engine(config, board):
    cfg = config["engine"]
    engine_path = os.path.join(cfg["dir"], cfg["name"])
<<<<<<< HEAD
    weights = os.path.join(cfg["dir"], cfg["weights"]) if "weights" in cfg else None
    threads = cfg.get("threads")
    gpu = cfg.get("gpu")
    tempdecay = cfg.get("tempdecay")
    noise = cfg.get("noise")

    # TODO: ucioptions should probably be a part of the engine subconfig
    ucioptions = config.get("ucioptions")
=======
>>>>>>> 29533ac1
    engine_type = cfg.get("protocol")
    lczero_options = cfg.get("lczero")
    commands = [engine_path]
<<<<<<< HEAD
    if weights:
        commands.append("-w")
        commands.append(weights)
    if threads:
        commands.append("-t")
        commands.append(str(threads))
    if gpu:
        commands.append("--gpu")
        commands.append(str(gpu))
    if tempdecay:
        commands.append("--tempdecay")
        commands.append(str(tempdecay))
    if noise:
        commands.append("--noise")
=======
    if lczero_options:
        if "weights" in lczero_options:
            commands.append("-w")
            commands.append(lczero_options["weights"])
        if "threads" in lczero_options:
            commands.append("-t")
            commands.append(str(lczero_options["threads"]))
        if "gpu" in lczero_options:
            commands.append("--gpu")
            commands.append(str(lczero_options["gpu"]))
        if "tempdecay" in lczero_options:
            commands.append("--tempdecay")
            commands.append(str(lczero_options["tempdecay"]))
        if lczero_options.get("noise"):
            commands.append("--noise")
>>>>>>> 29533ac1

    silence_stderr = cfg.get("silence_stderr", False)

    if engine_type == "xboard":
        return XBoardEngine(board, commands, cfg.get("xboard_options"), silence_stderr)

    return UCIEngine(board, commands, cfg.get("uci_options"), silence_stderr)


class EngineWrapper:

    def __init__(self, board, commands, options=None, silence_stderr=False):
        pass

    def set_time_control(self, game):
        pass

    def first_search(self, board, movetime):
        pass

    def search(self, board, wtime, btime, winc, binc):
        pass

    def print_stats(self):
        pass

    def name(self):
        return self.engine.name

    def quit(self):
        self.engine.quit()

    def get_handler_stats(self, info, stats, to_print=False):
        stats_info = []
        for stat in stats:
            if stat in info:
                str = "{}: {}".format(stat, info[stat])
                if stat == "score":
                    for k,v in info[stat].items():
                        str = "score: {}".format(v.cp)
                        feval = 0.322978*math.atan(0.0034402*v.cp) + 0.5
                stats_info.append(str)
                if to_print:
                    print("    {}".format(str))
            if stat == "winrate":
                str = "win %: {:.2f}".format(feval*100)
                stats_info.append(str)
                if to_print:
                    print("    {}".format(str))

        return stats_info

    def get_handler_stats(self, info, stats):
        stats_str = []
        for stat in stats:
            if stat in info:
                stats_str.append("{}: {}".format(stat, info[stat]))

        return stats_str


class UCIEngine(EngineWrapper):

    def __init__(self, board, commands, options, silence_stderr=False):
        commands = commands[0] if len(commands) == 1 else commands
        self.engine = chess.uci.popen_engine(commands, stderr = subprocess.DEVNULL if silence_stderr else None)

        self.engine.uci()

        if options:
            self.engine.setoption(options)

        self.engine.setoption({
            "UCI_Variant": type(board).uci_variant,
            "UCI_Chess960": board.chess960
        })
        self.engine.position(board)

        info_handler = chess.uci.InfoHandler()
        self.engine.info_handlers.append(info_handler)

<<<<<<< HEAD
    def pre_game(self, game):
        if game.speed == "ultraBullet":
            self.engine.setoption({"slowmover": "50"})
        if game.speed == "bullet":
            self.engine.setoption({"slowmover": "80"})
        if game.speed == "blitz":
            self.engine.setoption({"slowmover": "100"})
        if game.speed == "rapid":
            self.engine.setoption({"slowmover": "125"})
        if game.speed == "classical":
            self.engine.setoption({"slowmover": "125"}) #optimal

    def first_search(self, game, board, movetime):
=======
    def first_search(self, board, movetime):
>>>>>>> 29533ac1
        self.engine.position(board)
        best_move, _ = self.engine.go(movetime=movetime)
        return best_move

    def search(self, board, wtime, btime, winc, binc):
        self.engine.setoption({"UCI_Variant": type(board).uci_variant})
        self.engine.position(board)
        best_move, _ = self.engine.go(
            wtime=wtime,
            btime=btime,
            winc=winc,
            binc=binc
        )
        return best_move

    def get_stats(self, to_print):
        return self.get_handler_stats(self.engine.info_handlers[0].info, ["nps", "nodes", "score", "winrate"], to_print)

    def get_stats(self):
        return self.get_handler_stats(self.engine.info_handlers[0].info, ["depth", "nps", "nodes", "score"])

class XBoardEngine(EngineWrapper):

    def __init__(self, board, commands, options=None, silence_stderr=False):
        commands = commands[0] if len(commands) == 1 else commands
        self.engine = chess.xboard.popen_engine(commands, stderr = subprocess.DEVNULL if silence_stderr else None)

        self.engine.xboard()

        if board.chess960:
            self.engine.send_variant("fischerandom")
        elif type(board).uci_variant != "chess":
            self.engine.send_variant(type(board).uci_variant)

        if options:
            self._handle_options(options)

        self.engine.setboard(board)

        post_handler = chess.xboard.PostHandler()
        self.engine.post_handlers.append(post_handler)

    def _handle_options(self, options):
        for option, value in options.items():
            if option == "memory":
                self.engine.memory(value)
            elif option == "cores":
                self.engine.cores(value)
            elif option == "egtpath":
                for egttype, egtpath in value.items():
                    try:
                        self.engine.egtpath(egttype, egtpath)
                    except EngineStateException:
                        # If the user specifies more TBs than the engine supports, ignore the error.
                        pass
            else:
                try:
                    self.engine.features.set_option(option, value)
                except EngineStateException:
                    pass

    def set_time_control(self, game):
        minutes = game.clock_initial / 1000 / 60
        seconds = game.clock_initial / 1000 % 60
        inc = game.clock_increment / 1000
        self.engine.level(0, minutes, seconds, inc)

    def first_search(self, board, movetime):
        self.engine.setboard(board)
        self.engine.level(0, 0, movetime / 1000, 0)
        bestmove = self.engine.go()

        return bestmove

    def search(self, board, wtime, btime, winc, binc):
        self.engine.setboard(board)
        if board.turn == chess.WHITE:
            self.engine.time(wtime / 10)
            self.engine.otim(btime / 10)
        else:
            self.engine.time(btime / 10)
            self.engine.otim(wtime / 10)
        return self.engine.go()

    def print_stats(self):
        self.print_handler_stats(self.engine.post_handlers[0].post, ["depth", "nodes", "score"])

    def get_stats(self):
        return self.get_handler_stats(self.engine.post_handlers[0].post, ["depth", "nodes", "score"])


    def name(self):
        try:
            return self.engine.features.get("myname")
        except:
            return None<|MERGE_RESOLUTION|>--- conflicted
+++ resolved
@@ -10,36 +10,9 @@
 def create_engine(config, board):
     cfg = config["engine"]
     engine_path = os.path.join(cfg["dir"], cfg["name"])
-<<<<<<< HEAD
-    weights = os.path.join(cfg["dir"], cfg["weights"]) if "weights" in cfg else None
-    threads = cfg.get("threads")
-    gpu = cfg.get("gpu")
-    tempdecay = cfg.get("tempdecay")
-    noise = cfg.get("noise")
-
-    # TODO: ucioptions should probably be a part of the engine subconfig
-    ucioptions = config.get("ucioptions")
-=======
->>>>>>> 29533ac1
     engine_type = cfg.get("protocol")
     lczero_options = cfg.get("lczero")
     commands = [engine_path]
-<<<<<<< HEAD
-    if weights:
-        commands.append("-w")
-        commands.append(weights)
-    if threads:
-        commands.append("-t")
-        commands.append(str(threads))
-    if gpu:
-        commands.append("--gpu")
-        commands.append(str(gpu))
-    if tempdecay:
-        commands.append("--tempdecay")
-        commands.append(str(tempdecay))
-    if noise:
-        commands.append("--noise")
-=======
     if lczero_options:
         if "weights" in lczero_options:
             commands.append("-w")
@@ -55,7 +28,6 @@
             commands.append(str(lczero_options["tempdecay"]))
         if lczero_options.get("noise"):
             commands.append("--noise")
->>>>>>> 29533ac1
 
     silence_stderr = cfg.get("silence_stderr", False)
 
@@ -137,7 +109,6 @@
         info_handler = chess.uci.InfoHandler()
         self.engine.info_handlers.append(info_handler)
 
-<<<<<<< HEAD
     def pre_game(self, game):
         if game.speed == "ultraBullet":
             self.engine.setoption({"slowmover": "50"})
@@ -151,9 +122,6 @@
             self.engine.setoption({"slowmover": "125"}) #optimal
 
     def first_search(self, game, board, movetime):
-=======
-    def first_search(self, board, movetime):
->>>>>>> 29533ac1
         self.engine.position(board)
         best_move, _ = self.engine.go(movetime=movetime)
         return best_move
