import os
import chess
import chess.xboard
import chess.uci
import backoff
import math
import subprocess

@backoff.on_exception(backoff.expo, BaseException, max_time=120)
def create_engine(config, board):
    cfg = config["engine"]
    engine_path = os.path.join(cfg["dir"], cfg["name"])
    engine_type = cfg.get("protocol")
    lczero_options = cfg.get("lczero")
    commands = [engine_path]
    if lczero_options:
        if "weights" in lczero_options:
            commands.append("-w")
            commands.append(lczero_options["weights"])
        if "threads" in lczero_options:
            commands.append("-t")
            commands.append(str(lczero_options["threads"]))
        if "gpu" in lczero_options:
            commands.append("--gpu")
            commands.append(str(lczero_options["gpu"]))
        if "tempdecay" in lczero_options:
            commands.append("--tempdecay={}".format(int(lczero_options["tempdecay"])/100.0))
            commands.append("-m")
            commands.append("1.0")
        if lczero_options.get("noise"):
            commands.append("--noise")

        silence_stderr = cfg.get("silence_stderr", False)

<<<<<<< HEAD
        if engine_type == "xboard":
            return XBoardEngine(board, commands, cfg.get("xboard_options"), silence_stderr)

        return UCIEngine(board, commands, cfg.get("uci_options"), silence_stderr)
=======
    if engine_type == "xboard":
        return XBoardEngine(board, commands, cfg.get("xboard_options", {}) or {}, silence_stderr)

    return UCIEngine(board, commands, cfg.get("uci_options", {}) or {}, silence_stderr)
>>>>>>> c33c3181


class EngineWrapper:

    def __init__(self, board, commands, options=None, silence_stderr=False):
        pass

    def set_time_control(self, game):
        pass

    def first_search(self, board, movetime):
        pass

    def search(self, board, wtime, btime, winc, binc):
        pass

    def print_stats(self):
        pass

    def name(self):
        return self.engine.name

    def quit(self):
        self.engine.quit()

    def get_handler_stats(self, info, stats):
        stats_info = []
        for stat in stats:
            if stat in info:
                str = "{}: {}".format(stat, info[stat])
                if stat == "score":
                    for k,v in info[stat].items():
                        feval = 0.322978*math.atan(0.0034402*v.cp) + 0.5
                        str = "win %: {:.2f}".format(feval*100)
                stats_info.append(str)

        return stats_info


class UCIEngine(EngineWrapper):

    def __init__(self, board, commands, options, silence_stderr=False):
        commands = commands[0] if len(commands) == 1 else commands
        self.go_commands = options.get("go_commands", {})

        self.engine = chess.uci.popen_engine(commands, stderr = subprocess.DEVNULL if silence_stderr else None)
        self.engine.uci()

        if options:
            self.engine.setoption(options)

        self.engine.setoption({
            "UCI_Variant": type(board).uci_variant,
            "UCI_Chess960": board.chess960
        })
        self.engine.position(board)

        info_handler = chess.uci.InfoHandler()
        self.engine.info_handlers.append(info_handler)

<<<<<<< HEAD
    def pre_game(self, game):
        if game.speed == "ultraBullet":
            self.engine.setoption({"slowmover": "50"})
        if game.speed == "bullet":
            self.engine.setoption({"slowmover": "80"})
        if game.speed == "blitz":
            self.engine.setoption({"slowmover": "100"})
        if game.speed == "rapid":
            self.engine.setoption({"slowmover": "125"})
        if game.speed == "classical":
            self.engine.setoption({"slowmover": "125"}) #optimal

    def first_search(self, game, board, movetime):
=======

    def first_search(self, board, movetime):
>>>>>>> c33c3181
        self.engine.position(board)
        best_move, _ = self.engine.go(movetime=movetime)
        return best_move


    def search(self, board, wtime, btime, winc, binc):
        self.engine.setoption({"UCI_Variant": type(board).uci_variant})
        self.engine.position(board)
        cmds = self.go_commands
        best_move, _ = self.engine.go(
            wtime=wtime,
            btime=btime,
            winc=winc,
            binc=binc,
            depth=cmds.get("depth"),
            nodes=cmds.get("nodes"),
            movetime=cmds.get("movetime")
        )
        return best_move


    def stop(self):
        self.engine.stop()


    def print_stats(self):
        self.print_handler_stats(self.engine.post_handlers[0].post, ["depth", "nps", "nodes", "score"])


    def get_stats(self):
        return self.get_handler_stats(self.engine.info_handlers[0].info, ["depth", "nps", "nodes", "score"])


class XBoardEngine(EngineWrapper):

    def __init__(self, board, commands, options=None, silence_stderr=False):
        commands = commands[0] if len(commands) == 1 else commands
        self.engine = chess.xboard.popen_engine(commands, stderr = subprocess.DEVNULL if silence_stderr else None)

        self.engine.xboard()

        if board.chess960:
            self.engine.send_variant("fischerandom")
        elif type(board).uci_variant != "chess":
            self.engine.send_variant(type(board).uci_variant)

        if options:
            self._handle_options(options)

        self.engine.setboard(board)

        post_handler = chess.xboard.PostHandler()
        self.engine.post_handlers.append(post_handler)

    def _handle_options(self, options):
        for option, value in options.items():
            if option == "memory":
                self.engine.memory(value)
            elif option == "cores":
                self.engine.cores(value)
            elif option == "egtpath":
                for egttype, egtpath in value.items():
                    try:
                        self.engine.egtpath(egttype, egtpath)
                    except EngineStateException:
                        # If the user specifies more TBs than the engine supports, ignore the error.
                        pass
            else:
                try:
                    self.engine.features.set_option(option, value)
                except EngineStateException:
                    pass

    def set_time_control(self, game):
        minutes = game.clock_initial / 1000 / 60
        seconds = game.clock_initial / 1000 % 60
        inc = game.clock_increment / 1000
        self.engine.level(0, minutes, seconds, inc)

    def first_search(self, board, movetime):
        self.engine.setboard(board)
        self.engine.level(0, 0, movetime / 1000, 0)
        bestmove = self.engine.go()

        return bestmove

    def search(self, board, wtime, btime, winc, binc):
        self.engine.setboard(board)
        if board.turn == chess.WHITE:
            self.engine.time(wtime / 10)
            self.engine.otim(btime / 10)
        else:
            self.engine.time(btime / 10)
            self.engine.otim(wtime / 10)
        return self.engine.go()

    def print_stats(self):
        self.print_handler_stats(self.engine.post_handlers[0].post, ["depth", "nodes", "score"])

    def get_stats(self):
        return self.get_handler_stats(self.engine.post_handlers[0].post, ["depth", "nodes", "score"])


    def name(self):
        try:
            return self.engine.features.get("myname")
        except:
            return None<|MERGE_RESOLUTION|>--- conflicted
+++ resolved
@@ -32,17 +32,10 @@
 
         silence_stderr = cfg.get("silence_stderr", False)
 
-<<<<<<< HEAD
-        if engine_type == "xboard":
-            return XBoardEngine(board, commands, cfg.get("xboard_options"), silence_stderr)
-
-        return UCIEngine(board, commands, cfg.get("uci_options"), silence_stderr)
-=======
     if engine_type == "xboard":
         return XBoardEngine(board, commands, cfg.get("xboard_options", {}) or {}, silence_stderr)
 
     return UCIEngine(board, commands, cfg.get("uci_options", {}) or {}, silence_stderr)
->>>>>>> c33c3181
 
 
 class EngineWrapper:
@@ -103,7 +96,6 @@
         info_handler = chess.uci.InfoHandler()
         self.engine.info_handlers.append(info_handler)
 
-<<<<<<< HEAD
     def pre_game(self, game):
         if game.speed == "ultraBullet":
             self.engine.setoption({"slowmover": "50"})
@@ -117,10 +109,6 @@
             self.engine.setoption({"slowmover": "125"}) #optimal
 
     def first_search(self, game, board, movetime):
-=======
-
-    def first_search(self, board, movetime):
->>>>>>> c33c3181
         self.engine.position(board)
         best_move, _ = self.engine.go(movetime=movetime)
         return best_move
